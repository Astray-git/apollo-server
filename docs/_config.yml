title: Apollo Server
propertytitle: Using Apollo Server
subtitle: Apollo Server
description: A guide to using Apollo Server.
version: 2
versions:
  - '1'
  - '2'
sidebar_categories:
  null:
    - index
    - getting-started
    - whats-new
  Essentials:
    - essentials/schema
    - essentials/server
    - essentials/data
  Features:
    - features/mocking
    - features/errors
    - features/apq
    - features/data-sources
    - features/cdn
    - features/subscriptions
<<<<<<< HEAD
    - features/logging
    - features/file-uploads
=======
    - features/metrics
>>>>>>> daaa522b
    - features/scalars-enums
    - features/unions-interfaces
    - features/directives
    - features/creating-directives
  # Schema stitching:
  #   - features/schema-stitching
  #   - features/remote-schemas
  #   - features/schema-delegation
  #   - features/schema-transforms
  Deployment:
    # - deployment/index
    - deployment/heroku
    # - deployment/lambda
  API Reference:
    - api/apollo-server
    - title: graphql-subscriptions
      href: https://www.apollographql.com/docs/graphql-subscriptions
    - api/graphql-tools
  Migration:
    - migration-two-dot
    - migration-engine

github_repo: apollographql/apollo-server
content_root: docs/source

typescript_api_box:
  data_file: docs.json

url: https://www.apollographql.com/docs/apollo-server/
root: /docs/apollo-server/

public_dir: public/docs/apollo-server

versioned-netlify-redirects:
  netlify_site_id: apollo-server-docs<|MERGE_RESOLUTION|>--- conflicted
+++ resolved
@@ -22,12 +22,8 @@
     - features/data-sources
     - features/cdn
     - features/subscriptions
-<<<<<<< HEAD
-    - features/logging
     - features/file-uploads
-=======
     - features/metrics
->>>>>>> daaa522b
     - features/scalars-enums
     - features/unions-interfaces
     - features/directives
